#!/usr/bin/env bash
set -euo pipefail

# Функция для обработки ошибок
error_handler() {
    echo "❌ ОШИБКА на строке $1: команда '$2' завершилась с кодом $3"
    echo "📍 Отладочная информация на момент ошибки:"
    echo "   PWD: $(pwd)"
    echo "   APP_PATH: ${APP_PATH:-'НЕ УСТАНОВЛЕНА'}"
    echo "   BUILD_DIR: ${BUILD_DIR:-'НЕ УСТАНОВЛЕНА'}"
    exit $3
}

# Подключаем обработчик ошибок
trap 'error_handler ${LINENO} "$BASH_COMMAND" $?' ERR

echo "🚀 УПАКОВКА ПРИЛОЖЕНИЯ"
echo "Время: $(date)"
echo "🔧 Отладочная информация:"
echo "   PWD: $(pwd)"
echo "   BUILT_PRODUCTS_DIR: ${BUILT_PRODUCTS_DIR:-'НЕ УСТАНОВЛЕНА'}"
echo "   PRODUCT_NAME: ${PRODUCT_NAME:-'НЕ УСТАНОВЛЕНА'}"
echo "   SRCROOT: ${SRCROOT:-'НЕ УСТАНОВЛЕНА'}"
echo "   TARGET_NAME: ${TARGET_NAME:-'НЕ УСТАНОВЛЕНА'}"
echo "   PROJECT_DIR will be: $(cd "$(dirname "$0")/.." && pwd)"

# ===================================================================
# КОНФИГУРАЦИЯ - единственное место где задаются все пути и настройки
# ===================================================================

PROJECT_DIR="$(cd "$(dirname "$0")/.." && pwd)"
APP_NAME="${PRODUCT_NAME:-Killah Prototype}.app"
PYTHON_VERSION="3.12"  # По умолчанию, но будет автоопределена позже
VENV_NAME="venv"
# URL для скачивания предварительно собранного Python.framework
PYTHON_FRAMEWORK_URL="https://github.com/python/cpython-bin-deps/releases/download/20231002/cpython-3.12.0%2B20231002-x86_64-apple-darwin-install_only.tar.gz"
PYTHON_FRAMEWORK_LOCAL="/Library/Frameworks/Python.framework"
MODEL_FILE_NAME="gemma-3-4b-pt-q4_0.gguf" # <--- ДОБАВЛЕНО: Имя файла модели

# Пути сборки из Xcode (с резервными значениями для отладки)
if [ -z "${BUILT_PRODUCTS_DIR:-}" ]; then
  echo "⚠️  BUILT_PRODUCTS_DIR не установлена, используем значение по умолчанию"
  BUILD_DIR="$PROJECT_DIR/build/Debug"
else
  BUILD_DIR="$BUILT_PRODUCTS_DIR"
fi

APP_PATH="$BUILD_DIR/$APP_NAME"
FRAMEWORKS_DIR="$APP_PATH/Contents/Frameworks"
RESOURCES_DIR="$APP_PATH/Contents/Resources"
VENV_DST="$RESOURCES_DIR/$VENV_NAME"

echo "📁 Приложение: $APP_PATH"

# ===================================================================
# ПРОВЕРКИ И ПОДГОТОВКА
# ===================================================================

# Проверяем существование .app
if [ ! -d "$APP_PATH" ]; then
  echo "❌ .app не найден: $APP_PATH"
  exit 1
fi
echo "✅ .app найден"

# Создаем необходимые папки
mkdir -p "$FRAMEWORKS_DIR"
mkdir -p "$RESOURCES_DIR"

# ===================================================================
# ПОЛУЧЕНИЕ PYTHON.FRAMEWORK
# ===================================================================

get_python_framework() {
  local framework_dst="$RESOURCES_DIR/Python.framework"
  
  if [ -d "$PYTHON_FRAMEWORK_LOCAL" ]; then
    echo "📋 Копируем локальный Python.framework..."
    
    # Умное копирование: сначала пытаемся с разыменованием символических ссылок
    echo "🔗 Пытаемся скопировать с разыменованием символических ссылок..."
    if cp -R -L "$PYTHON_FRAMEWORK_LOCAL" "$RESOURCES_DIR/" 2>/dev/null; then
      echo "✅ Локальный Python.framework скопирован с полным разыменованием ссылок"
    else
      echo "⚠️  Не удалось скопировать с разыменованием (битые симлинки), пробуем без разыменования..."
      # Удаляем частично скопированный фреймворк если он есть
      [ -d "$framework_dst" ] && rm -rf "$framework_dst"
      
      if cp -R -P "$PYTHON_FRAMEWORK_LOCAL" "$RESOURCES_DIR/" 2>/dev/null; then
        echo "✅ Локальный Python.framework скопирован без разыменования ссылок"
      else
        echo "❌ Стандартное копирование не работает, используем rsync или выборочное копирование..."
        
        # Попробуем rsync если доступен
        if command -v rsync >/dev/null 2>&1; then
          echo "🔄 Пытаемся rsync..."
          if rsync -av --exclude='*/PrivateHeaders' "$PYTHON_FRAMEWORK_LOCAL/" "$framework_dst/" 2>/dev/null; then
            echo "✅ Python.framework скопирован через rsync (исключены проблемные PrivateHeaders)"
          else
            echo "❌ rsync тоже не работает, делаем выборочное копирование..."
            manual_copy_framework "$PYTHON_FRAMEWORK_LOCAL" "$framework_dst"
          fi
        else
          echo "📁 rsync недоступен, делаем выборочное копирование..."
          manual_copy_framework "$PYTHON_FRAMEWORK_LOCAL" "$framework_dst"
        fi
      fi
    fi
  else
    echo "⚠️  Локальный Python.framework не найден: $PYTHON_FRAMEWORK_LOCAL"
    echo "📥 Скачиваем предварительно собранный Python.framework..."
    
    # Создаем временную папку для скачивания
    local temp_dir=$(mktemp -d)
    trap "rm -rf $temp_dir" EXIT
    
    local archive_path="$temp_dir/python-framework.tar.gz"
    
    echo "🌐 Скачиваем с: $PYTHON_FRAMEWORK_URL"
    if curl -L -o "$archive_path" "$PYTHON_FRAMEWORK_URL"; then
      echo "✅ Архив скачан"
      
      echo "📦 Распаковываем Python.framework..."
      cd "$temp_dir"
      tar -xzf "$archive_path"
      
      # Ищем Python.framework в распакованном архиве
      local extracted_framework=$(find . -name "Python.framework" -type d | head -1)
      if [ -n "$extracted_framework" ]; then
        echo "📋 Копируем распакованный Python.framework..."
        
        # Применяем ту же умную логику копирования для скачанного фреймворка
        if cp -R -L "$extracted_framework" "$RESOURCES_DIR/" 2>/dev/null; then
          echo "✅ Python.framework из архива скопирован с полным разыменованием ссылок"
        else
          echo "⚠️  Не удалось скопировать с разыменованием, пробуем без разыменования..."
          # Удаляем частично скопированный фреймворк если он есть
          [ -d "$framework_dst" ] && rm -rf "$framework_dst"
          
          if cp -R -P "$extracted_framework" "$RESOURCES_DIR/" 2>/dev/null; then
            echo "✅ Python.framework из архива скопирован без разыменования ссылок"
          else
            echo "🔄 Используем выборочное копирование..."
            manual_copy_framework "$extracted_framework" "$framework_dst"
          fi
        fi
      else
        echo "❌ Python.framework не найден в архиве"
        exit 1
      fi
    else
      echo "❌ Не удалось скачать Python.framework"
      echo "💡 Установите Python.framework локально или обновите URL"
      exit 1
    fi
  fi
}

# Функция для выборочного копирования фреймворка
manual_copy_framework() {
  local src="$1"
  local dst="$2"
  
  echo "🔧 Выполняем выборочное копирование фреймворка..."
  mkdir -p "$dst"
  
  # Копируем содержимое фреймворка, проверяя каждый элемент
  for item in "$src"/*; do
    if [ -e "$item" ] || [ -L "$item" ]; then
      local basename=$(basename "$item")
      echo "  📁 Проверяем: $basename"
      
      if [ -L "$item" ]; then
        # Для символических ссылок проверяем, существует ли цель
        if [ -e "$item" ]; then
          echo "    ✅ Валидная символическая ссылка, копируем с разыменованием"
          cp -R -L "$item" "$dst/" 2>/dev/null || {
            echo "    ⚠️  Не удалось разыменовать, копируем как ссылку"
            cp -R -P "$item" "$dst/"
          }
        else
          echo "    ⚠️  Битая символическая ссылка ($basename), пропускаем"
        fi
      else
        echo "    ✅ Обычный файл/папка, копируем"
        cp -R "$item" "$dst/"
      fi
    fi
  done
  echo "✅ Выборочное копирование завершено"
}

get_python_framework

# Автоопределение версии Python
echo "📋 Определяем версию Python..."
ACTUAL_PYTHON_VERSION=$(ls "$RESOURCES_DIR/Python.framework/Versions/" | grep -E "^[0-9]+\.[0-9]+$" | head -1)
if [ -n "$ACTUAL_PYTHON_VERSION" ]; then
  PYTHON_VERSION="$ACTUAL_PYTHON_VERSION"
  echo "✅ Обнаружена версия Python: $PYTHON_VERSION"
else
  echo "⚠️  Не удалось автоопределить версию Python, используем: $PYTHON_VERSION"
fi

# ===================================================================
# СОЗДАНИЕ ВИРТУАЛЬНОГО ОКРУЖЕНИЯ
# ===================================================================

echo "📋 Создаем venv..."
PYTHON_BIN="$RESOURCES_DIR/Python.framework/Versions/$PYTHON_VERSION/bin/python3"

if [ ! -f "$PYTHON_BIN" ]; then
  echo "❌ Python binary не найден: $PYTHON_BIN"
  echo "💡 Доступные версии: $(ls "$RESOURCES_DIR/Python.framework/Versions/" || echo "нет")"
  exit 1
fi

# Удаляем старый venv, чтобы избежать ошибок
echo "🗑️  Удаляем старый venv, если он существует..."
rm -rf "$VENV_DST"

"$PYTHON_BIN" -m venv "$VENV_DST"
echo "✅ venv создан"

# ===================================================================
# УСТАНОВКА ЗАВИСИМОСТЕЙ
# ===================================================================

echo "📋 Устанавливаем зависимости..."
source "$VENV_DST/bin/activate"

echo "💿 Устанавливаем пакеты (сначала из кэша, потом из сети)..."
pip install --find-links="$PROJECT_DIR/Resources/wheels" -r "$PROJECT_DIR/Resources/requirements.txt"

echo "⬆️  Обновляем pip до последней версии…"
pip install --upgrade pip

echo "⬆️  Обновляем пакеты до свежих версий…"
pip install --upgrade --upgrade-strategy eager --find-links="$PROJECT_DIR/Resources/wheels" -r "$PROJECT_DIR/Resources/requirements.txt"

deactivate
echo "✅ Зависимости установлены"

# ===================================================================
# КОПИРОВАНИЕ РЕСУРСОВ
# ===================================================================

echo "🖼️  Копируем ресурсы..."

<<<<<<< HEAD
# Копируем модель LLM
echo "🧠 Копируем модель LLM: $MODEL_FILE_NAME"
cp "$PROJECT_DIR/Resources/$MODEL_FILE_NAME" "$RESOURCES_DIR/"
echo "✅ Модель LLM скопирована"

=======
>>>>>>> 5b37c5a6
# Копируем скрипт автодополнения
echo "🐍 Копируем скрипт автодополнения..."
cp "$PROJECT_DIR/Resources/autocomplete.py" "$RESOURCES_DIR/"
echo "✅ Скрипт автодополнения скопирован"

# Копируем requirements.txt для Python
echo "📋 Копируем requirements.txt..."
cp "$PROJECT_DIR/Resources/requirements.txt" "$RESOURCES_DIR/"
echo "✅ requirements.txt скопирован"

# ===================================================================
# ИСПРАВЛЕНИЕ ПУТЕЙ И ПОДПИСЬ
# ===================================================================

echo "📋 Исправляем пути библиотек..."
PYBIN="$VENV_DST/bin/python3"

# Исправляем пути библиотек (подавляем предупреждения о подписи)
install_name_tool -change \
  "/Library/Frameworks/Python.framework/Versions/$PYTHON_VERSION/lib/libpython${PYTHON_VERSION}.dylib" \
  "@executable_path/../../../Frameworks/Python.framework/Versions/$PYTHON_VERSION/lib/libpython${PYTHON_VERSION}.dylib" \
  "$PYBIN" 2>/dev/null || true
echo "✅ Пути исправлены"

echo "📋 Переподписываем python3..."
codesign --force --sign - "$PYBIN" 2>/dev/null || true
echo "✅ Переподписано"


# ===================================================================
# ФИНАЛИЗАЦИЯ
# ===================================================================

echo "🎉 УПАКОВКА ЗАВЕРШЕНА УСПЕШНО!"
echo "📊 Статистика:"
echo "   Размер приложения: $(du -sh "$APP_PATH" 2>/dev/null || echo "Не удалось определить")"
echo "   Python.framework: $(du -sh "$RESOURCES_DIR/Python.framework" 2>/dev/null || echo "Не удалось определить")"
echo "   venv: $(du -sh "$VENV_DST" 2>/dev/null || echo "Не удалось определить")"
echo "   Время завершения: $(date)"<|MERGE_RESOLUTION|>--- conflicted
+++ resolved
@@ -247,14 +247,6 @@
 
 echo "🖼️  Копируем ресурсы..."
 
-<<<<<<< HEAD
-# Копируем модель LLM
-echo "🧠 Копируем модель LLM: $MODEL_FILE_NAME"
-cp "$PROJECT_DIR/Resources/$MODEL_FILE_NAME" "$RESOURCES_DIR/"
-echo "✅ Модель LLM скопирована"
-
-=======
->>>>>>> 5b37c5a6
 # Копируем скрипт автодополнения
 echo "🐍 Копируем скрипт автодополнения..."
 cp "$PROJECT_DIR/Resources/autocomplete.py" "$RESOURCES_DIR/"
