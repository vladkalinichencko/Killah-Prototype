--- conflicted
+++ resolved
@@ -8,36 +8,22 @@
 
 /* Begin PBXBuildFile section */
 		400286892DC78581002A3D68 /* Scripts in Resources */ = {isa = PBXBuildFile; fileRef = 400286882DC78581002A3D68 /* Scripts */; };
-		401BFA442E039E1D002AD70E /* gemma-3-4b-pt-q4_0.gguf in Resources */ = {isa = PBXBuildFile; fileRef = 401BFA432E039E1D002AD70E /* gemma-3-4b-pt-q4_0.gguf */; };
 		408AC4BF2DC7B6EE00ED87D4 /* autocomplete.py in Resources */ = {isa = PBXBuildFile; fileRef = 408AC4BC2DC7B6EE00ED87D4 /* autocomplete.py */; };
 		408AC4C02DC7B6EE00ED87D4 /* requirements.txt in Resources */ = {isa = PBXBuildFile; fileRef = 408AC4BD2DC7B6EE00ED87D4 /* requirements.txt */; };
-<<<<<<< HEAD
-		76B9C66D2E06EFE700B65D39 /* wav2vec2-xls-r-300m in Resources */ = {isa = PBXBuildFile; fileRef = 76B9C66C2E06EFE700B65D39 /* wav2vec2-xls-r-300m */; };
-		76D31FC22E01EC4A00F35B70 /* audio.py in Resources */ = {isa = PBXBuildFile; fileRef = 76D31FC12E01EC4A00F35B70 /* audio.py */; };
-		76ECC9942DFAEA540028BB18 /* gemma-3-4b-pt-q4_0.gguf in Resources */ = {isa = PBXBuildFile; fileRef = 76ECC9932DFAEA540028BB18 /* gemma-3-4b-pt-q4_0.gguf */; };
-=======
 		40C0B9A42E15258500F0DD0D /* main_llm.py in Resources */ = {isa = PBXBuildFile; fileRef = 40C0B9A32E15258500F0DD0D /* main_llm.py */; };
 		766B4C212E1C5B93008E73F5 /* min_p_sampling.py in Resources */ = {isa = PBXBuildFile; fileRef = 766B4C202E1C5B93008E73F5 /* min_p_sampling.py */; };
 		76D31FC22E01EC4A00F35B70 /* audio.py in Resources */ = {isa = PBXBuildFile; fileRef = 76D31FC12E01EC4A00F35B70 /* audio.py */; };
->>>>>>> 5b37c5a6
 /* End PBXBuildFile section */
 
 /* Begin PBXFileReference section */
 		400286882DC78581002A3D68 /* Scripts */ = {isa = PBXFileReference; lastKnownFileType = folder; path = Scripts; sourceTree = "<group>"; };
-		401BFA432E039E1D002AD70E /* gemma-3-4b-pt-q4_0.gguf */ = {isa = PBXFileReference; lastKnownFileType = file; name = "gemma-3-4b-pt-q4_0.gguf"; path = "Resources/gemma-3-4b-pt-q4_0.gguf"; sourceTree = "<group>"; };
 		408AC4BC2DC7B6EE00ED87D4 /* autocomplete.py */ = {isa = PBXFileReference; lastKnownFileType = text.script.python; name = autocomplete.py; path = Resources/autocomplete.py; sourceTree = "<group>"; };
 		408AC4BD2DC7B6EE00ED87D4 /* requirements.txt */ = {isa = PBXFileReference; lastKnownFileType = text; name = requirements.txt; path = Resources/requirements.txt; sourceTree = "<group>"; };
 		408B41602DCBA8A800318056 /* Info.plist */ = {isa = PBXFileReference; lastKnownFileType = text.plist.xml; path = Info.plist; sourceTree = "<group>"; };
 		40C0B9A32E15258500F0DD0D /* main_llm.py */ = {isa = PBXFileReference; lastKnownFileType = text.script.python; name = main_llm.py; path = Resources/main_llm.py; sourceTree = "<group>"; };
 		40C7315F2DC63936004D753D /* Killah Prototype.app */ = {isa = PBXFileReference; explicitFileType = wrapper.application; includeInIndex = 0; path = "Killah Prototype.app"; sourceTree = BUILT_PRODUCTS_DIR; };
-<<<<<<< HEAD
-		76B9C66C2E06EFE700B65D39 /* wav2vec2-xls-r-300m */ = {isa = PBXFileReference; lastKnownFileType = folder; name = "wav2vec2-xls-r-300m"; path = "Resources/wav2vec2-xls-r-300m"; sourceTree = "<group>"; };
-		76D31FC12E01EC4A00F35B70 /* audio.py */ = {isa = PBXFileReference; lastKnownFileType = text.script.python; name = audio.py; path = Resources/audio.py; sourceTree = "<group>"; };
-		76ECC9932DFAEA540028BB18 /* gemma-3-4b-pt-q4_0.gguf */ = {isa = PBXFileReference; lastKnownFileType = file; name = "gemma-3-4b-pt-q4_0.gguf"; path = "Resources/gemma-3-4b-pt-q4_0.gguf"; sourceTree = "<group>"; };
-=======
 		766B4C202E1C5B93008E73F5 /* min_p_sampling.py */ = {isa = PBXFileReference; lastKnownFileType = text.script.python; name = min_p_sampling.py; path = Resources/min_p_sampling.py; sourceTree = "<group>"; };
 		76D31FC12E01EC4A00F35B70 /* audio.py */ = {isa = PBXFileReference; lastKnownFileType = text.script.python; name = audio.py; path = Resources/audio.py; sourceTree = "<group>"; };
->>>>>>> 5b37c5a6
 /* End PBXFileReference section */
 
 /* Begin PBXFileSystemSynchronizedRootGroup section */
@@ -62,22 +48,15 @@
 		40C731562DC63936004D753D = {
 			isa = PBXGroup;
 			children = (
-<<<<<<< HEAD
-				76B9C66C2E06EFE700B65D39 /* wav2vec2-xls-r-300m */,
-				76D31FC12E01EC4A00F35B70 /* audio.py */,
-				76ECC9932DFAEA540028BB18 /* gemma-3-4b-pt-q4_0.gguf */,
-=======
 				766B4C202E1C5B93008E73F5 /* min_p_sampling.py */,
 				40C0B9A32E15258500F0DD0D /* main_llm.py */,
 				76D31FC12E01EC4A00F35B70 /* audio.py */,
->>>>>>> 5b37c5a6
 				408B41602DCBA8A800318056 /* Info.plist */,
 				408AC4BC2DC7B6EE00ED87D4 /* autocomplete.py */,
 				408AC4BD2DC7B6EE00ED87D4 /* requirements.txt */,
 				400286882DC78581002A3D68 /* Scripts */,
 				40C731612DC63936004D753D /* Killah Prototype */,
 				40C731602DC63936004D753D /* Products */,
-				401BFA432E039E1D002AD70E /* gemma-3-4b-pt-q4_0.gguf */,
 			);
 			sourceTree = "<group>";
 		};
@@ -156,17 +135,10 @@
 			isa = PBXResourcesBuildPhase;
 			buildActionMask = 2147483647;
 			files = (
-<<<<<<< HEAD
-				76B9C66D2E06EFE700B65D39 /* wav2vec2-xls-r-300m in Resources */,
-				76D31FC22E01EC4A00F35B70 /* audio.py in Resources */,
-				76ECC9942DFAEA540028BB18 /* gemma-3-4b-pt-q4_0.gguf in Resources */,
-=======
 				766B4C212E1C5B93008E73F5 /* min_p_sampling.py in Resources */,
 				40C0B9A42E15258500F0DD0D /* main_llm.py in Resources */,
 				76D31FC22E01EC4A00F35B70 /* audio.py in Resources */,
->>>>>>> 5b37c5a6
 				408AC4BF2DC7B6EE00ED87D4 /* autocomplete.py in Resources */,
-				401BFA442E039E1D002AD70E /* gemma-3-4b-pt-q4_0.gguf in Resources */,
 				408AC4C02DC7B6EE00ED87D4 /* requirements.txt in Resources */,
 				400286892DC78581002A3D68 /* Scripts in Resources */,
 			);
@@ -343,12 +315,8 @@
 				CODE_SIGN_STYLE = Automatic;
 				CURRENT_PROJECT_VERSION = 1;
 				DEAD_CODE_STRIPPING = YES;
-<<<<<<< HEAD
-				DEVELOPMENT_TEAM = FK825CF827;
-=======
 				DEVELOPMENT_TEAM = 4Q826KG7YN;
 				ENABLE_APP_SANDBOX = YES;
->>>>>>> 5b37c5a6
 				ENABLE_HARDENED_RUNTIME = YES;
 				ENABLE_PREVIEWS = YES;
 				ENABLE_RESOURCE_ACCESS_AUDIO_INPUT = YES;
@@ -395,12 +363,8 @@
 				CODE_SIGN_STYLE = Automatic;
 				CURRENT_PROJECT_VERSION = 1;
 				DEAD_CODE_STRIPPING = YES;
-<<<<<<< HEAD
-				DEVELOPMENT_TEAM = FK825CF827;
-=======
 				DEVELOPMENT_TEAM = 4Q826KG7YN;
 				ENABLE_APP_SANDBOX = YES;
->>>>>>> 5b37c5a6
 				ENABLE_HARDENED_RUNTIME = YES;
 				ENABLE_PREVIEWS = YES;
 				ENABLE_RESOURCE_ACCESS_AUDIO_INPUT = YES;
