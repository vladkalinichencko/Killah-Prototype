--- conflicted
+++ resolved
@@ -646,7 +646,6 @@
     }
 
     override func mouseDown(with event: NSEvent) {
-<<<<<<< HEAD
         let point = convert(event.locationInWindow, from: nil)
         let charIndex = characterIndexForInsertion(at: point)
         
@@ -664,15 +663,6 @@
                 // Клик вне ghost text: очищаем ghost text
                 llmInteractionDelegate?.dismissSuggestion() // Это вызовет clearGhostText
             }
-=======
-        if hasGhostText() {
-            // If ghost text is present, any click dismisses it.
-            print("CustomInlineNSTextView.mouseDown: Ghost text present. Dismissing suggestion due to click.")
-            llmInteractionDelegate?.dismissSuggestion()
-            // The dismissSuggestion call will clear currentGhostTextRange.
-            // Subsequent calls to smartCaret.handleMouseDown and super.mouseDown
-            // will operate on the text view *after* ghost text has been cleared.
->>>>>>> 17422cd9
         }
         smartCaret.handleMouseDown(event: event)
         super.mouseDown(with: event)
@@ -988,10 +978,6 @@
         return range
     }
     
-<<<<<<< HEAD
-    
-=======
->>>>>>> 17422cd9
     // Helper method to get character index for mouse position
     internal override func characterIndexForInsertion(at point: NSPoint) -> Int {
         guard let layoutManager = self.layoutManager,
